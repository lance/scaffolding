# This Dockerfile simply serves as a trigger for dependabot to notify when a new upstream release of a component is available
# If dependabot proposes an update to the container listed below, you should also update the value listed in '.ko.yaml' and cut a new release of scaffolding
<<<<<<< HEAD
FROM gcr.io/cloud-sql-connectors/cloud-sql-proxy:2.8.2-alpine as cloud-sql-proxy
ENV FOO=BAR
=======
FROM gcr.io/cloud-sql-connectors/cloud-sql-proxy:2.7.1-alpine as cloud-sql-proxy
ENV FOO=BAR
#
>>>>>>> 3e33f9aa
<|MERGE_RESOLUTION|>--- conflicted
+++ resolved
@@ -1,10 +1,5 @@
 # This Dockerfile simply serves as a trigger for dependabot to notify when a new upstream release of a component is available
 # If dependabot proposes an update to the container listed below, you should also update the value listed in '.ko.yaml' and cut a new release of scaffolding
-<<<<<<< HEAD
 FROM gcr.io/cloud-sql-connectors/cloud-sql-proxy:2.8.2-alpine as cloud-sql-proxy
 ENV FOO=BAR
-=======
-FROM gcr.io/cloud-sql-connectors/cloud-sql-proxy:2.7.1-alpine as cloud-sql-proxy
-ENV FOO=BAR
-#
->>>>>>> 3e33f9aa
+#